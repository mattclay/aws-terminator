--- conflicted
+++ resolved
@@ -68,15 +68,12 @@
       - dms:CreateReplicationSubnetGroup
       - dms:DeleteReplicationSubnetGroup
       - dms:ModifyReplicationSubnetGroup
-<<<<<<< HEAD
+      - dynamodb:DeleteItem
+      - dynamodb:PutItem
+      - dynamodb:UpdateItem
       - codebuild:CreateProject
       - codebuild:UpdateProject
       - codebuild:DeleteProject
-=======
-      - dynamodb:DeleteItem
-      - dynamodb:PutItem
-      - dynamodb:UpdateItem
->>>>>>> 190939b3
       - codecommit:CreateRepository
       - codecommit:DeleteRepository
       - SNS:CreateTopic
