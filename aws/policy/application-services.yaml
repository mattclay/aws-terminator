Version: '2012-10-17'
Statement:
  - Sid: AllowGlobalUnrestrictedResourceActionsWhichIncurNoFees
    Effect: Allow
    Action:
      - s3:GetLifecycleConfiguration
      - s3:PutLifecycleConfiguration
      - s3:PutEncryptionConfiguration
      - s3:GetEncryptionConfiguration
      - s3:CreateBucket
      - s3:DeleteBucket
      - s3:PutBucketAcl
      - s3:PutObjectAcl
      - s3:GetObject
      - s3:GetObjectVersion
      - s3:GetBucketVersioning
      - s3:PutBucketVersioning
      - s3:GetBucketRequestPayment
      - s3:PutBucketRequestPayment
      - s3:GetBucketAcl
      - s3:GetBucketPolicy
      - s3:PutBucketPolicy
      - s3:HeadObject
      - s3:ListBucketVersions
      - s3:DeleteObject
      - s3:PutObject
      - s3:ListBucket
      - s3:GetBucketTagging
      - s3:PutBucketTagging
      - s3:ListAllMyBuckets
      - s3:GetBucketNotification
      - s3:PutBucketNotification
      - s3:GetBucketLogging
      - s3:PutBucketLogging
      - ses:DescribeActiveReceiptRuleSet
      - ses:CreateReceiptRuleSet
      - ses:DeleteReceiptRuleSet
      - ses:ListReceiptRuleSets
      - ses:SetActiveReceiptRuleSet
      - ses:GetIdentityNotificationAttributes
      - ses:GetIdentityVerificationAttributes
      - ses:GetIdentityDkimAttributes
      - ses:DeleteIdentity
      - ses:ListIdentities
      - ses:SetIdentityFeedbackForwardingEnabled
      - ses:SetIdentityHeadersInNotificationsEnabled
      - ses:SetIdentityNotificationTopic
      - ses:VerifyDomainIdentity
      - ses:VerifyDomainDkim
      - ses:SetIdentityDkimEnabled
      - ses:VerifyEmailIdentity
      - ses:GetIdentityPolicies
      - ses:PutIdentityPolicy
      - ses:DeleteIdentityPolicy
      - ses:ListIdentityPolicies
      - ssm:DescribeParameters
      - ssm:DescribeAssociation
      - ssm:GetDeployablePatchSnapshotForInstance
      - ssm:GetDocument
      - ssm:DescribeDocument
      - ssm:GetManifest
      - ssm:ListAssociations
      - ssm:ListInstanceAssociations
      - ssm:PutInventory
      - ssm:PutComplianceItems
      - ssm:PutConfigurePackageResult
      - ssm:UpdateAssociationStatus
      - ssm:UpdateInstanceAssociationStatus
      - ssm:UpdateInstanceInformation
      - ssm:StartSession
      - ssm:TerminateSession
      - ssmmessages:CreateControlChannel
      - ssmmessages:CreateDataChannel
      - ssmmessages:OpenControlChannel
      - ssmmessages:OpenDataChannel
      - ec2messages:AcknowledgeMessage
      - ec2messages:DeleteMessage
      - ec2messages:FailMessage
      - ec2messages:GetEndpoint
      - ec2messages:GetMessages
      - ec2messages:SendReply
      - codebuild:BatchGetProjects
      - codebuild:ListProjects
      - codecommit:ListRepositories
      - codepipeline:ListPipelines
      - codepipeline:GetPipeline
      - sqs:CreateQueue
      - sqs:DeleteQueue
      - sqs:GetQueueUrl
      - sqs:GetQueueAttributes
      - sqs:ListQueues
      - sqs:SetQueueAttributes
      - kinesis:ListStreams
      - kinesis:DescribeStream
      - cloudformation:DescribeStacks
      - cloudformation:ListExports
      - glue:GetTags
      - glue:TagResource
      - glue:UntagResource
    Resource: "*"
  - Sid: AllowGlobalResourceRestrictedActionsWhichIncurNoFees
    Effect: Allow
    Action:
      - ssm:PutParameter
      - ssm:DeleteParameter
      - ssm:GetParametersByPath
      - ssm:GetParameters
      - codebuild:CreateProject
      - codebuild:UpdateProject
      - codebuild:DeleteProject
      - codecommit:CreateRepository
      - codecommit:DeleteRepository
      - codecommit:GetRepository
      - codecommit:UpdateRepositoryDescription
      - codepipeline:CreatePipeline
      - codepipeline:DeletePipeline
      - codepipeline:UpdatePipeline
      - SNS:CreateTopic
      - SNS:DeleteTopic
      - SNS:GetTopicAttributes
      - SNS:ListTopics
      - SNS:ListSubscriptionsByTopic
      - states:DescribeExecution
      - states:DescribeStateMachine
      - states:DeleteStateMachine
      - states:ListExecutions
      - states:ListStateMachines
      - states:ListTagsForResource
      - states:TagResource
      - states:UntagResource
      - logs:DescribeLogGroups
<<<<<<< HEAD
      - elasticfilesystem:DescribeFileSystems
      - elasticfilesystem:DescribeMountTargets
      - elasticfilesystem:DescribeMountTargetSecurityGroups
      - elasticfilesystem:DescribeTags
      - elasticfilesystem:CreateFileSystem
      - elasticfilesystem:CreateMountTarget
      - elasticfilesystem:CreateTags
      - elasticfilesystem:DeleteFileSystem
      - elasticfilesystem:DeleteMountTarget
      - kinesis:CreateStream
      - kinesis:DeleteStream
      - glue:DeleteJob
      - glue:UpdateJob
      - glue:GetJob
=======
      - kinesis:AddTagsToStream
      - kinesis:ListTagsForStream
      - kinesis:RemoveTagsFromStream
      - kinesis:StartStreamEncryption
      - kinesis:StopStreamEncryption
>>>>>>> 984267ae
    Resource:
      - arn:aws:ssm:us-east-1:{{ aws_account_id }}:parameter/*
      - arn:aws:codebuild:us-east-1:{{ aws_account_id }}:*
      - arn:aws:codecommit:us-east-1:{{ aws_account_id }}:*
      - arn:aws:codepipeline:us-east-1:{{ aws_account_id }}:*
      - arn:aws:sns:us-east-1:{{ aws_account_id }}:*
      - arn:aws:sqs:us-east-1:{{ aws_account_id }}:*
      - arn:aws:logs:us-east-1:{{ aws_account_id }}:log-group:*
      - arn:aws:states:us-east-1:{{ aws_account_id }}:*
      - arn:aws:kinesis:us-east-1:{{ aws_account_id }}:stream/*
<<<<<<< HEAD
      - arn:aws:glue:us-east-1:{{ aws_account_id }}:job/*
=======
  - Sid: AllowGlobalRestrictedResourceActionsWhichIncurFees
    Effect: Allow
    Action:
      - states:CreateStateMachine
      - states:StartExecution
      - states:StopExecution
      - states:UpdateStateMachine
      - kinesis:CreateStream
      - kinesis:DecreaseStreamRetentionPeriod
      - kinesis:DeleteStream
      - kinesis:IncreaseStreamRetentionPeriod
      - kinesis:UpdateShardCount
    Resource:
      - arn:aws:states:us-east-1:{{ aws_account_id }}:*
      - arn:aws:kinesis:us-east-1:{{ aws_account_id }}:stream/*

>>>>>>> 984267ae
  - Sid: ModifyCloudwatchLogs
    Effect: Allow
    Action:
      - logs:CreateLogGroup
      - logs:DeleteLogGroup
      - logs:PutRetentionPolicy
      - logs:DescribeMetricFilters
      - logs:DeleteMetricFilter
      - logs:PutMetricFilter
    Resource: arn:aws:logs:us-east-1:{{ aws_account_id }}:log-group:ansible-test*
  - Sid: ModifyCloudwatchAlarms
    Effect: Allow
    Action:
      - cloudwatch:PutMetricAlarm
      - cloudwatch:DeleteAlarms
    Resource: arn:aws:cloudwatch:us-east-1:{{ aws_account_id }}:alarm:ansible-test*
  - Sid: DescribeCloudwatchAlarms
    Effect: Allow
    Action:
      - cloudwatch:DescribeAlarms
    Resource: arn:aws:cloudwatch:us-east-1:{{ aws_account_id }}:alarm:*
<<<<<<< HEAD
  - Sid: AllowGlobalRestrictedResourceActionsWhichIncurFees
    Effect: Allow
    Action:
      - states:CreateStateMachine
      - states:StartExecution
      - states:StopExecution
      - states:UpdateStateMachine
      - glue:CreateJob
    Resource:
      - arn:aws:states:us-east-1:{{ aws_account_id }}:*
      - arn:aws:glue:us-east-1:{{ aws_account_id }}:job/*
=======
>>>>>>> 984267ae
  - Sid: Cloudformation
    Effect: Allow
    Action:
      - cloudformation:CreateChangeSet
      - cloudformation:CreateStack
      - cloudformation:DeleteChangeSet
      - cloudformation:DeleteStack
      - cloudformation:DescribeChangeSet
      - cloudformation:DescribeStackEvents
      - cloudformation:DescribeStacks
      - cloudformation:GetStackPolicy
      - cloudformation:GetTemplate
      - cloudformation:ListChangeSets
      - cloudformation:ListStackResources
      - cloudformation:UpdateStack
      - cloudformation:UpdateTerminationProtection
    Resource: arn:aws:cloudformation:us-east-1:{{ aws_account_id }}:stack/*<|MERGE_RESOLUTION|>--- conflicted
+++ resolved
@@ -129,7 +129,6 @@
       - states:TagResource
       - states:UntagResource
       - logs:DescribeLogGroups
-<<<<<<< HEAD
       - elasticfilesystem:DescribeFileSystems
       - elasticfilesystem:DescribeMountTargets
       - elasticfilesystem:DescribeMountTargetSecurityGroups
@@ -141,16 +140,14 @@
       - elasticfilesystem:DeleteMountTarget
       - kinesis:CreateStream
       - kinesis:DeleteStream
-      - glue:DeleteJob
-      - glue:UpdateJob
-      - glue:GetJob
-=======
       - kinesis:AddTagsToStream
       - kinesis:ListTagsForStream
       - kinesis:RemoveTagsFromStream
       - kinesis:StartStreamEncryption
       - kinesis:StopStreamEncryption
->>>>>>> 984267ae
+      - glue:DeleteJob
+      - glue:UpdateJob
+      - glue:GetJob
     Resource:
       - arn:aws:ssm:us-east-1:{{ aws_account_id }}:parameter/*
       - arn:aws:codebuild:us-east-1:{{ aws_account_id }}:*
@@ -161,9 +158,7 @@
       - arn:aws:logs:us-east-1:{{ aws_account_id }}:log-group:*
       - arn:aws:states:us-east-1:{{ aws_account_id }}:*
       - arn:aws:kinesis:us-east-1:{{ aws_account_id }}:stream/*
-<<<<<<< HEAD
       - arn:aws:glue:us-east-1:{{ aws_account_id }}:job/*
-=======
   - Sid: AllowGlobalRestrictedResourceActionsWhichIncurFees
     Effect: Allow
     Action:
@@ -176,11 +171,11 @@
       - kinesis:DeleteStream
       - kinesis:IncreaseStreamRetentionPeriod
       - kinesis:UpdateShardCount
+      - glue:CreateJob
     Resource:
       - arn:aws:states:us-east-1:{{ aws_account_id }}:*
       - arn:aws:kinesis:us-east-1:{{ aws_account_id }}:stream/*
-
->>>>>>> 984267ae
+      - arn:aws:glue:us-east-1:{{ aws_account_id }}:job/*
   - Sid: ModifyCloudwatchLogs
     Effect: Allow
     Action:
@@ -202,20 +197,6 @@
     Action:
       - cloudwatch:DescribeAlarms
     Resource: arn:aws:cloudwatch:us-east-1:{{ aws_account_id }}:alarm:*
-<<<<<<< HEAD
-  - Sid: AllowGlobalRestrictedResourceActionsWhichIncurFees
-    Effect: Allow
-    Action:
-      - states:CreateStateMachine
-      - states:StartExecution
-      - states:StopExecution
-      - states:UpdateStateMachine
-      - glue:CreateJob
-    Resource:
-      - arn:aws:states:us-east-1:{{ aws_account_id }}:*
-      - arn:aws:glue:us-east-1:{{ aws_account_id }}:job/*
-=======
->>>>>>> 984267ae
   - Sid: Cloudformation
     Effect: Allow
     Action:
